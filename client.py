#!/usr/bin/env python3
"""
Audio Chat Client

This script captures audio from your microphone, sends it to a server for
real-time transcription, and displays the transcribed text. It also receives
TTS audio data from the server, which it plays via AudioOutput.

Usage:
    python client.py [--no-gui]

Noise floor functionality has been removed entirely.
"""

import sys
import asyncio
if sys.platform.startswith("win"):
    asyncio.set_event_loop_policy(asyncio.WindowsSelectorEventLoopPolicy())
import websockets
import numpy as np
from scipy import signal
import os
import platform
import uuid
from collections import deque
import threading
import queue
import json
import time
import argparse
import sounddevice as sd
import datetime
import logging

# Set up logging
logging.basicConfig(level=logging.INFO)
logger = logging.getLogger(__name__)

# Conditionally import GUI modules
gui_available = True
try:
    import tkinter as tk
    from src.graphical_interface import AudioInterface as GraphicalInterface
except ImportError:
    gui_available = False

from src.headless_interface import HeadlessAudioInterface
from src.audio_core import AudioCore
from src.llm_client import LLMClient
from src.audio_output import AudioOutput

# Load configuration
with open('config.json', 'r') as f:
    CONFIG = json.load(f)

# Server configuration
API_KEY = CONFIG['server']['websocket']['api_key']
SERVER_HOST = CONFIG['server']['websocket']['host']
SERVER_PORT = CONFIG['server']['websocket']['port']

# Generate unique client ID and build the server URI.
CLIENT_ID = uuid.uuid4()
SERVER_URI = f"ws://{SERVER_HOST}:{SERVER_PORT}?api_key={API_KEY}&client_id={CLIENT_ID}"

# Trigger word configuration
TRIGGER_WORD = CONFIG['assistant']['name']

################################################################################
# ASYNCHRONOUS TASKS
################################################################################

class MessageHandler:
    def __init__(self, audio_output, audio_interface, llm_client):
        self.text_queue = asyncio.Queue()
        self.audio_queue = asyncio.Queue()
        self.audio_output = audio_output
        self.audio_interface = audio_interface
        self.llm_client = llm_client
        self.websocket = None

    async def handle_llm_chunk(self, text):
        """Send LLM-generated text to the server as a TTS request."""
        if self.websocket:
            await self.websocket.send(f"TTS:{text}")

    async def process_text(self, text: str):
        """Process text input with the LLM."""
        try:
            if not text.lower().startswith(TRIGGER_WORD.lower()):
                text = f"{TRIGGER_WORD}, {text}"
            await self.audio_output.start_stream()
            await self.llm_client.process_trigger(text, callback=self.handle_llm_chunk)
        except Exception as e:
            logger.error("Failed to process text input: %s", e, exc_info=True)

async def websocket_receiver(websocket, handler):
    """Dedicated task for receiving from WebSocket and distributing messages"""
    handler.websocket = websocket
    error_count = 0
    max_errors = 3

    while True:
        try:
            msg = await websocket.recv()
            error_count = 0
            
            if isinstance(msg, bytes):
                await handler.audio_queue.put(msg)
            else:
                await handler.text_queue.put(msg)
                
        except websockets.ConnectionClosed:
            logger.info("WebSocket connection closed")
            raise
        except Exception as e:
            error_count += 1
            if error_count >= max_errors:
                logger.error("Too many consecutive errors in receiver, reconnecting...")
                raise
            logger.warning("Error in receiver: %s", e)
            await asyncio.sleep(0.1)

async def process_audio_messages(handler):
    """Process audio frames"""
    while True:
        try:
            msg = await handler.audio_queue.get()
            if len(msg) >= 9:  # Minimum frame size (4 magic + 1 type + 4 length)
                magic = msg[:4]
                frame_type = msg[4]
                if magic == b'MIRA':
                    if frame_type == 0x03:
                        if handler.audio_interface and handler.audio_interface.has_gui:
                            is_speech = bool(msg[9])
                            handler.audio_interface.process_vad(is_speech)
                    else:
                        await handler.audio_output.play_chunk(msg)
        except Exception as e:
            logger.error("Failed to process audio frame: %s", e)
            await asyncio.sleep(0.001)

async def process_text_messages(handler):
    """Process text messages"""
    while True:
        try:
            msg = await handler.text_queue.get()
            
            if msg == "TTS_ERROR":
                logger.error("Server TTS generation failed.")
                continue

            msg_lower = msg.lower()
            trigger_pos = msg_lower.find(TRIGGER_WORD.lower())
            if trigger_pos != -1:
                print(f"\n[TRANSCRIPT] {msg}")
                trigger_text = msg[trigger_pos:]
                await handler.audio_output.start_stream()
                asyncio.create_task(handler.process_text(trigger_text))
                
        except Exception as e:
            logger.error("Failed to process text message: %s", e)
            await asyncio.sleep(0.001)

async def check_gui_input(handler):
    """Fallback: Check for GUI text input (used only in headless mode)"""
    while True:
        try:
            if handler.audio_interface and not handler.audio_interface.has_gui:
                text_input = handler.audio_interface.get_text_input()
                if text_input is not None:
                    asyncio.create_task(handler.process_text(text_input))
            await asyncio.sleep(0.1)
        except Exception as e:
            logger.error("Failed to check GUI input: %s", e)
            await asyncio.sleep(0.1)

async def record_and_send_audio(websocket, audio_interface, audio_core):
    """
    Continuously read audio from the microphone and send raw PCM frames to the server.
    Audio is resampled to 16kHz if needed.
    """
    error_count = 0
    max_errors = 3

    try:
        if not audio_core or not audio_core.stream:
            logger.error("Error: Audio core not properly initialized")
            return

        stream = audio_core.stream
        rate = audio_core.rate
        needs_resampling = audio_core.needs_resampling

        print("\nStart speaking...")

<<<<<<< HEAD
        while True:
            try:
                # Read a chunk of audio from the microphone
                try:
                    audio_data = stream.read(audio_core.CHUNK)[0]
=======
        # Create resampler if needed
        if needs_resampling:
            resampler = samplerate.Resampler('sinc_best')
            ratio = 16000 / rate
        else:
            resampler = None

        loop = asyncio.get_running_loop()

        while True:
            try:
                # Read a chunk of audio from the microphone using an executor to avoid blocking.
                try:
                    result = await loop.run_in_executor(None, stream.read, audio_core.CHUNK)
                    audio_data = result[0]
>>>>>>> 7121fe4f
                except Exception as e:
                    if isinstance(e, sd.PortAudioError) and "Invalid stream pointer" in str(e):
                        logger.error("Fatal stream error: %s", e)
                        raise
                    logger.warning("Stream read error: %s", e)
                    await asyncio.sleep(0.1)
                    continue

                # Convert stereo to mono by averaging channels
                if len(audio_data.shape) == 2 and audio_data.shape[1] > 1:
                    audio_data = np.mean(audio_data, axis=1)

                # Resample to 16kHz if needed using scipy.signal
                if needs_resampling:
                    num_samples = int(len(audio_data) * 16000 / rate)
                    audio_data = signal.resample(audio_data, num_samples)

                # Scale to int16
                final_data = np.clip(audio_data * 32767.0, -32767, 32767).astype(np.int16)
                
                # Send the audio chunk to the server
                try:
                    await websocket.send(final_data.tobytes())
                    error_count = 0
                except websockets.ConnectionClosed:
                    raise
                except Exception as e:
                    error_count += 1
                    if error_count >= max_errors:
                        logger.error("Too many consecutive errors, triggering reconnection...")
                        raise
                    logger.warning("Error sending audio chunk (attempt %d/%d): %s", error_count, max_errors, e)
                    await asyncio.sleep(0.1)
                    continue

            except websockets.ConnectionClosed:
                raise
            except Exception as e:
                error_count += 1
                if error_count >= max_errors:
                    logger.error("Too many consecutive errors, triggering reconnection...")
                    raise
                logger.warning("Error processing audio chunk: %s", e)
                await asyncio.sleep(0.1)
                continue

            await asyncio.sleep(0.001)

    except asyncio.CancelledError:
        logger.info("Audio recording cancelled.")
    except Exception as e:
        logger.error("Error in record_and_send_audio: %s", e)
        raise
    finally:
        # The audio stream is managed by audio_core; do not close here.
        pass

class AsyncThread(threading.Thread):
    """
    Runs the main async loop to connect to the server, handle microphone audio,
    and receive transcripts.
    """
    def __init__(self, audio_interface, audio_core):
        super().__init__()
        self.audio_interface = audio_interface
        self.audio_core = audio_core
        self.loop = None
        self.websocket = None
        self.tasks = []
        self.running = True
        self.handler = None  # Will hold the MessageHandler instance
        self.daemon = True

    async def connect_to_server(self):
        """Connect to the WebSocket server and wait for authentication."""
        try:
            self.websocket = await websockets.connect(SERVER_URI)
            logger.info(f"Connected to {SERVER_URI}")

            # Wait for server auth
            auth_response = await asyncio.wait_for(self.websocket.recv(), timeout=2.0)
            if auth_response != "AUTH_OK":
                raise Exception(f"Auth failed: {auth_response}")
            logger.info("[CLIENT] Server ready.")
            return True
        except Exception as e:
            logger.error("connect_to_server: %s", e)
            if self.websocket:
                await self.websocket.close()
            return False

    async def handle_server_connection(self):
        """
        Attempt to connect and, once connected, start the tasks for sending and receiving audio.
        """
        retry_count = 0
        max_retries = CONFIG['client']['retry']['max_attempts']
        delay_seconds = CONFIG['client']['retry']['delay_seconds']

        while retry_count < max_retries and self.running:
            logger.info(f"\nAttempting to connect... (attempt {retry_count+1}/{max_retries})")
            if not await self.connect_to_server():
                retry_count += 1
                if retry_count < max_retries:
                    logger.info(f"Retry in {delay_seconds} seconds...")
                    await asyncio.sleep(delay_seconds)
                continue

            # Initialize message handler
            handler = MessageHandler(audio_output, self.audio_interface, LLMClient())
            self.handler = handler  # Store for GUI callbacks

            tasks = [
                asyncio.create_task(record_and_send_audio(self.websocket, self.audio_interface, self.audio_core)),
                asyncio.create_task(websocket_receiver(self.websocket, handler)),
                asyncio.create_task(process_audio_messages(handler)),
                asyncio.create_task(process_text_messages(handler))
            ]

            # In headless mode, add the polling for GUI input; in GUI mode, use callback
            if not self.audio_interface.has_gui:
                tasks.append(asyncio.create_task(check_gui_input(handler)))
            else:
                # Register the GUI callback to process text input
                def gui_text_callback(text):
                    if self.loop is not None and self.handler is not None:
                        asyncio.run_coroutine_threadsafe(self.handler.process_text(text), self.loop)
                    else:
                        logger.warning("GUI text callback invoked but async loop or handler not ready.")
                try:
                    self.audio_interface.set_text_callback(gui_text_callback)
                except AttributeError:
                    # Fallback if the GUI interface doesn't have set_text_callback
                    self.audio_interface.on_input_change = gui_text_callback

            self.tasks = tasks

            try:
                # Use asyncio.gather to run tasks concurrently
                await asyncio.gather(*self.tasks)
            except Exception as e:
                logger.error("[CLIENT] One of the tasks raised an exception: %s", e)
            finally:
                # Cancel all tasks
                for task in self.tasks:
                    if not task.done():
                        task.cancel()
                await asyncio.gather(*self.tasks, return_exceptions=True)

            if not self.running:
                return

            logger.info("[CLIENT] Connection lost, will retry...")
            retry_count += 1
            if retry_count < max_retries:
                logger.info(f"Retrying in {delay_seconds} seconds...")
                await asyncio.sleep(delay_seconds)

    async def initialize_audio(self):
        """Initialize microphone and speaker."""
        try:
            await audio_output.initialize()
            stream, device_info, rate, needs_resampling = self.audio_core.init_audio_device()
            if None in (stream, device_info, rate, needs_resampling):
                logger.error("[CLIENT] Error initializing microphone.")
                return False

            if self.audio_interface and self.audio_interface.has_gui:
                self.audio_interface.input_device_queue.put(device_info['name'])

            logger.info(f"[CLIENT] Audio initialized. Device: {device_info['name']}")
            return True
        except Exception as e:
            logger.error("[CLIENT] Audio init error: %s", e)
            return False

    async def async_main(self):
        """Main async loop for the client."""
        try:
            if not await self.initialize_audio():
                return
            await self.handle_server_connection()
        except Exception as e:
            logger.error("[CLIENT] Error in async main: %s", e)
        finally:
            await self.cleanup()

    async def cleanup(self):
        """Clean up resources."""
        try:
            if audio_output:
                await audio_output.close()
            if self.audio_core:
                self.audio_core.close()
            if self.websocket:
                await self.websocket.close()
            for t in self.tasks:
                if not t.done():
                    t.cancel()
                try:
                    await t
                except asyncio.CancelledError:
                    pass
        except Exception as e:
            logger.error("[CLIENT] Error during cleanup: %s", e)

    def stop(self):
        """Stop everything gracefully."""
        self.running = False
        if self.loop and not self.loop.is_closed():
            async def shutdown():
                await self.cleanup()
            future = asyncio.run_coroutine_threadsafe(shutdown(), self.loop)
            try:
                future.result(timeout=5)
            except Exception as e:
                logger.error("[CLIENT] Error stopping: %s", e)

    def run(self):
        """Thread run: create an event loop and run async_main."""
        try:
            self.loop = asyncio.new_event_loop()
            asyncio.set_event_loop(self.loop)
            self.loop.run_until_complete(self.async_main())
        except asyncio.CancelledError:
            logger.info("[CLIENT] Async ops cancelled.")
        except Exception as e:
            logger.error("[CLIENT] Exception in async thread: %s", e)
        finally:
            pending = asyncio.all_tasks(self.loop)
            for task in pending:
                task.cancel()
            self.loop.run_until_complete(asyncio.gather(*pending, return_exceptions=True))
            self.loop.stop()
            self.loop.close()

def run_client():
    """
    Entrypoint for the client. Handles CLI args, selects GUI or headless mode,
    spawns the AsyncThread, and runs until termination.
    """
    global audio_output

    async_thread = None
    audio_interface = None
    audio_core = None

    try:
        parser = argparse.ArgumentParser(description='Audio Chat Client')
        parser.add_argument('--no-gui', action='store_true', help='Run in headless mode')
        args = parser.parse_args()

        use_gui = not args.no_gui and gui_available

        if use_gui and platform.system() == 'Darwin':
            os.environ['OBJC_DISABLE_INITIALIZE_FORK_SAFETY'] = 'YES'
            os.environ['TK_SILENCE_DEPRECATION'] = '1'

        audio_output = AudioOutput()
        audio_output.initialize_sync()

        audio_core = AudioCore()

        interface_params = {
            'input_device_name': "Initializing...",
            'output_device_name': audio_output.get_device_name(),
            'on_input_change': None,
            'on_output_change': lambda name: audio_output.set_device_by_name(name)
        }
        if use_gui:
            from src.graphical_interface import AudioInterface as GraphicalInterface
            audio_interface = GraphicalInterface(**interface_params)
        else:
            from src.headless_interface import HeadlessAudioInterface
            audio_interface = HeadlessAudioInterface(**interface_params)
            print("[CLIENT] Running in headless mode.")

        async_thread = AsyncThread(audio_interface, audio_core)
        async_thread.start()

        if use_gui:
            def on_window_close():
                logger.info("[CLIENT] Window close -> stopping.")
                if async_thread:
                    async_thread.stop()
                if audio_core:
                    audio_core.close()
                audio_interface.close()
            audio_interface.root.protocol("WM_DELETE_WINDOW", on_window_close)
            audio_interface.root.mainloop()
        else:
            while async_thread.is_alive():
                time.sleep(0.1)

    except KeyboardInterrupt:
        print("\n[CLIENT] Ctrl-C -> shutting down...")
        if async_thread:
            async_thread.stop()
        if audio_interface:
            audio_interface.close()
        if audio_core:
            audio_core.close()
        if audio_output:
            asyncio.run(audio_output.close())
    except Exception as e:
        logger.error("[CLIENT] Error: %s", e, exc_info=True)
        if "--no-gui" in sys.argv:
            import traceback
            print("\nTraceback:")
            print(traceback.format_exc())
    finally:
        if async_thread:
            async_thread.join(timeout=5)

if __name__ == "__main__":
    try:
        run_client()
    except KeyboardInterrupt:
        print("\n[CLIENT] KeyboardInterrupt -> shutting down.")
    except Exception as e:
        print(f"\n[CLIENT] Fatal error: {e}")<|MERGE_RESOLUTION|>--- conflicted
+++ resolved
@@ -18,7 +18,7 @@
     asyncio.set_event_loop_policy(asyncio.WindowsSelectorEventLoopPolicy())
 import websockets
 import numpy as np
-from scipy import signal
+import samplerate
 import os
 import platform
 import uuid
@@ -193,13 +193,6 @@
 
         print("\nStart speaking...")
 
-<<<<<<< HEAD
-        while True:
-            try:
-                # Read a chunk of audio from the microphone
-                try:
-                    audio_data = stream.read(audio_core.CHUNK)[0]
-=======
         # Create resampler if needed
         if needs_resampling:
             resampler = samplerate.Resampler('sinc_best')
@@ -215,7 +208,6 @@
                 try:
                     result = await loop.run_in_executor(None, stream.read, audio_core.CHUNK)
                     audio_data = result[0]
->>>>>>> 7121fe4f
                 except Exception as e:
                     if isinstance(e, sd.PortAudioError) and "Invalid stream pointer" in str(e):
                         logger.error("Fatal stream error: %s", e)
@@ -224,19 +216,18 @@
                     await asyncio.sleep(0.1)
                     continue
 
-                # Convert stereo to mono by averaging channels
+                # Convert stereo to mono by averaging channels.
                 if len(audio_data.shape) == 2 and audio_data.shape[1] > 1:
                     audio_data = np.mean(audio_data, axis=1)
 
-                # Resample to 16kHz if needed using scipy.signal
-                if needs_resampling:
-                    num_samples = int(len(audio_data) * 16000 / rate)
-                    audio_data = signal.resample(audio_data, num_samples)
-
-                # Scale to int16
+                # Resample to 16kHz if needed.
+                if needs_resampling and resampler:
+                    audio_data = resampler.process(audio_data, ratio, end_of_input=False)
+
+                # Scale to int16.
                 final_data = np.clip(audio_data * 32767.0, -32767, 32767).astype(np.int16)
                 
-                # Send the audio chunk to the server
+                # Send the audio chunk to the server.
                 try:
                     await websocket.send(final_data.tobytes())
                     error_count = 0
